"""
A package for handling lazily initialized fields.

### Exports:
* macros: `@lazy`, `@init!`, `@uninit!`, `@isinit`.
* functions: `init!` `uninit!`, `isinit`, `islazyfield`.
* objects: `uninit`.
* exceptions: `NonLazyFieldException`, `UninitializedFieldException`, `AlreadyInitializedException`

### Example usage:

```julia-repl
julia> @lazy struct Foo{T}
           a::T
           @lazy b::Int
           @lazy c::Union{Float64, Nothing}
           @lazy d::Union{Int, Nothing}
           e::Float64
       end

julia> f = Foo(2, uninit, 2.0, nothing, 3.0)
Foo{Int64}(2, uninit, 2.0, nothing, 3.0)

julia> @isinit f.b
false

julia> @isinit f.c
true

julia> f.b
ERROR: field `b` in struct of type `Foo{Int64}` is not initialized
[...]

julia> @init! f.b = 4
4

julia> f.b
4

julia> @init! f.a=2
ERROR: field `a` in struct of type `Foo{Int64}` is not lazy, lazy fields are `b` ,`c` ,`d`.
[...]

julia> @uninit! f.b
uninit

julia> @isinit f.b
false
```

"""
module LazilyInitializedFields

export @lazy, uninit,
       @init!, @isinit, @uninit!,
        init!,  isinit,  uninit!, islazyfield,
        NonLazyFieldException, UninitializedFieldException, AlreadyInitializedException


"""
    Uninitialized

A type with no fields that is the type of [`uninit`](@ref).
"""
struct Uninitialized end

"""
    uninit

The singleton instance of the type [`Uninitialized`](@ref), used
for fields that are currently uninitialized.
"""
const uninit = Uninitialized()
Base.show(io::IO, u::Uninitialized) = print(io, "uninit")

# The @lazy macro will extended this function
# for the struct getting defined so that we can use
# it to check if a field is lazy, for example:
# islazyfield(::Type{Foo}, s::Symbol) = s === :a || s === :b
function islazyfield end


struct NonLazyFieldException <: Exception
    T::DataType
    s::Symbol
end

Base.showerror(io::IO, err::NonLazyFieldException) =
    print(io, "field `$(err.s)` in struct of type `$(err.T)` is not lazy, lazy fields are ",
          join("`" .* string.(filter(x->islazyfield(err.T, x), fieldnames(err.T))) .* "`", ", "), ".")

struct UninitializedFieldException <: Exception
    T::DataType
    s::Symbol
end
function Base.showerror(io::IO, err::UninitializedFieldException)
    print(io, "field `", err.s, "` in struct of type `$(err.T)` is not initialized")
    @static if isdefined(Base, :Experimental) && isdefined(Base.Experimental, :show_error_hints)
        Base.Experimental.show_error_hints(io, err)
    end
end

struct AlreadyInitializedException <: Exception
    T::DataType
    s::Symbol
end
Base.showerror(io::IO, err::AlreadyInitializedException) =
    print(io, "field `", err.s, "` in struct of type `$(err.T)` already initialized")


"""
    init!(a, s::Symbol)

Function version of [@init!](@ref).
"""
@inline function init!(x::T, s::Symbol, v) where {T}
    islazyfield(T, s) || throw(NonLazyFieldException(T, s))
    old = getfield(x, s)
    old isa Uninitialized || throw(AlreadyInitializedException(T, s))
    return setfield!(x, s, v)
end

_check_setproperty_expr(expr, s) =
    (expr isa Expr && expr.head === :(=) && expr.args[1].head === :.) || error("invalid usage of $s")
"""
    @init! a.b = v

Initialize the lazy field `b` in object `a` to `v`.
Throw a `NonLazyFieldException` if `b` is not a lazy field
of `a`. Throw an `AlreadyInitializedException` if `b` is already
initialized.
Macro version of `init!(a, :b, v)`

```jldoctest
julia> @lazy struct Foo
           @lazy b::Int
       end

julia> f = Foo(uninit)
Foo(uninit)

julia> f.b
ERROR: field `b` in struct of type `Foo` is not initialized
[...]

julia> @init! f.b = 3
3

julia> f.b
3

julia> @init! f.b = 2
ERROR: field `b` in struct of type `Foo` already initialized
[...]
```
"""
macro init!(expr)
    _check_setproperty_expr(expr, "@init!")
    v = expr.args[2]
    body, sym = expr.args[1].args
    return :(init!($(esc(body)), $(esc(sym)), $(esc(v))))
end


_check_getproperty_expr(expr, s) =
    (expr isa Expr && expr.head === :.) || error("invalid usage of $s")

"""
    isinit(a, s::Symbol)

Function version of [@isinit](@ref).
"""
@inline function isinit(x::T, s) where {T}
    islazyfield(T, s) || throw(NonLazyFieldException(T, s))
    !(getfield(x, s) isa Uninitialized)
end
"""
    @isinit a.b

Check if the lazy field `b` in the object `a` is initialized.
Throw a `NonLazyFieldException` if `b` is not a lazy field
of `a`.
Macro version of [`isinit(a, :b)`](@ref)

```jldoctest
julia> @lazy struct Foo
           @lazy b::Int
       end

julia> f = Foo(uninit)
Foo(uninit)

julia> @isinit f.b
false

julia> @init! f.b = 5
5

julia> @isinit f.b
true
```
"""
macro isinit(expr)
    _check_getproperty_expr(expr, "@isinit")
    return :(isinit($(esc.(expr.args)...)))
end

"""
    uninit!(a, s::Symbol)

Function version of [`@uninit!`](@ref).
"""

@inline function uninit!(x::T, s::Symbol) where {T}
    islazyfield(T, s) || throw(NonLazyFieldException(T, s))
    return setfield!(x, s, uninit)
end

"""
    @uninit! f.b

Uninitialize the field `b` in the object `f`
Throw a `NonLazyFieldException` if `b` is not a lazy field
of `a`.
Macro version of [`uninit`](@ref)

```jldoctest
julia> @lazy struct Foo
           @lazy b::Int
       end

julia> f = Foo(uninit)
Foo(uninit)

julia> @isinit f.b
false

julia> @init! f.b = 5
5

julia> @isinit f.b
true
```
"""
macro uninit!(expr)
    _check_getproperty_expr(expr, "@uninit!")
    return :(uninit!($(esc.(expr.args)...)))
end

"""
    @lazy struct Foo
        a::Int
        @lazy b::Int
        @lazy c::Float64
    end

Make a struct `Foo` with the lazy fields `b` and `c`.
"""
macro lazy(expr)
    if expr isa Expr && expr.head === :struct
        return lazy_struct(expr, __module__)
    elseif expr isa Expr && expr.head === :(::) && length(expr.args) == 2
        error("@lazy macro use outside of @lazy struct")
    else
        error("invalid usage of @lazy macro")
    end
end

function lazy_field(expr)
    # expr is checked for correct form in @lazy
    if !(expr isa Expr && expr.head === :(::) && length(expr.args) == 2)
        error("invalid usage of @lazy macro")
    end
    name, T = expr.args
    name, :($(name)::$LazilyInitializedFields.Union{$LazilyInitializedFields.Uninitialized, $T})
end

function lazy_struct(expr, mod)
    mutable, structdef, body = expr.args
    structname = if structdef isa Symbol
        structdef
    elseif structdef isa Expr && structdef.head === :curly
        structdef.args[1]
    elseif structdef isa Expr && structdef.head === :<:
        subtype = structdef.args[1]
        (subtype isa Symbol) ? subtype : subtype.args[1]
    else
        error("internal error: unhandled expression $expr")
    end

    expr.args[1] = true # make mutable
    lazyfield = QuoteNode[]
    for (i, arg) in enumerate(body.args)
        if arg isa Expr && arg.head === :macrocall && length(arg.args) == 3 && arg.args[1] === Symbol("@lazy")
            name, body.args[i] = lazy_field(arg.args[3])
            @assert name isa Symbol
            push!(lazyfield, QuoteNode(name))
        end
    end

    if length(lazyfield) == 0
        error("expected a @lazy field inside the struct")
    end

    checks = foldr((a,b)->:(s === $a || $b), lazyfield[1:end-1]; init=:(s === $(lazyfield[end])))
    ret = Expr(:block)
    push!(ret.args, quote
<<<<<<< HEAD
        Base.@__doc__  $(esc(expr))
        # is @pure overkill?
        Base.@pure $(LazilyInitializedFields).islazyfield(::Type{<:$(esc(structname))}, s::Symbol) = $checks
=======
        $(esc(expr))
        $(LazilyInitializedFields).islazyfield(::Type{<:$(esc(structname))}, s::Symbol) = $checks
>>>>>>> 9a83d92c
        function Base.getproperty(x::$(esc(structname)), s::Symbol)
            if $(LazilyInitializedFields).islazyfield($(esc(structname)), s)
                r = Base.getfield(x, s)
                r isa $Uninitialized && throw(UninitializedFieldException(typeof(x), s))
                return r
            end
            return Base.getfield(x, s)
        end
    end)
    if !mutable
        push!(ret.args, quote
            function Base.setproperty!(x::$(esc(structname)), s::Symbol, v)
                error("setproperty! for struct of type `", $(esc(structname)), "` has been disabled")
            end
        end)
    end
    return ret
end

end<|MERGE_RESOLUTION|>--- conflicted
+++ resolved
@@ -305,14 +305,8 @@
     checks = foldr((a,b)->:(s === $a || $b), lazyfield[1:end-1]; init=:(s === $(lazyfield[end])))
     ret = Expr(:block)
     push!(ret.args, quote
-<<<<<<< HEAD
         Base.@__doc__  $(esc(expr))
-        # is @pure overkill?
-        Base.@pure $(LazilyInitializedFields).islazyfield(::Type{<:$(esc(structname))}, s::Symbol) = $checks
-=======
-        $(esc(expr))
         $(LazilyInitializedFields).islazyfield(::Type{<:$(esc(structname))}, s::Symbol) = $checks
->>>>>>> 9a83d92c
         function Base.getproperty(x::$(esc(structname)), s::Symbol)
             if $(LazilyInitializedFields).islazyfield($(esc(structname)), s)
                 r = Base.getfield(x, s)

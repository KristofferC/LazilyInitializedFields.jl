--- conflicted
+++ resolved
@@ -1,11 +1,7 @@
 name = "LazilyInitializedFields"
 uuid = "0e77f7df-68c5-4e49-93ce-4cd80f5598bf"
 authors = ["Kristoffer <kcarlsson89@gmail.com> and contributors"]
-<<<<<<< HEAD
-version = "1.0.2"
-=======
-version = "1.1.0"
->>>>>>> e085f8ce
+version = "1.1.1"
 
 [compat]
 julia = "1"
